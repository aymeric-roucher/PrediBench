import { BrowserRouter as Router, Routes, Route, useLocation } from 'react-router-dom'
import { useEffect, useState } from 'react'
import type { Event, LeaderboardEntry, Stats } from './api'
import { apiService } from './api'
import { Layout } from './components/Layout'
import { HomePage } from './components/HomePage'
import { LeaderboardPage } from './components/LeaderboardPage'
import { ModelsPage } from './components/ModelsPage'
import { QuestionsPage } from './components/QuestionsPage'
import { EventDetail } from './components/EventDetail'
<<<<<<< HEAD
import { ThemeProvider } from './contexts/ThemeContext'
=======
import { useAnalytics } from './hooks/useAnalytics'
>>>>>>> b9344d8a

function AppContent() {
  const [leaderboard, setLeaderboard] = useState<LeaderboardEntry[]>([])
  const [events, setEvents] = useState<Event[]>([])
  const [, setStats] = useState<Stats | null>(null)
  const [loading, setLoading] = useState(true)
  const [error, setError] = useState<string | null>(null)
  const location = useLocation()
  const { trackPageView } = useAnalytics()

  const loadData = async () => {
    try {
      console.log('Starting to load data...')
      const [leaderboardData, eventsData, statsData] = await Promise.all([
        apiService.getLeaderboard().then(data => {
          console.log('Leaderboard data received:', data)
          return data
        }),
        apiService.getEvents().then(data => {
          console.log('Events data received:', data)
          return data
        }),
        apiService.getStats().then(data => {
          console.log('Stats data received:', data)
          return data
        })
      ])

      setLeaderboard(leaderboardData)
      setEvents(eventsData)
      setStats(statsData)
      console.log('All data loaded successfully')
    } catch (error) {
      console.error('Error loading data:', error)
      const errorMessage = error instanceof Error ? error.message : 'Unknown error occurred'
      setError(`Failed to load data: ${errorMessage}`)
    } finally {
      setLoading(false)
    }
  }

  useEffect(() => {
    loadData()
  }, [])

  useEffect(() => {
    trackPageView(getCurrentPage())
  }, [location, trackPageView])

  const getCurrentPage = () => {
    if (location.pathname === '/') return 'home'
    if (location.pathname === '/leaderboard') return 'leaderboard'
    if (location.pathname === '/events') return 'events'
    if (location.pathname === '/models') return 'models'
    if (location.pathname.startsWith('/events/')) return 'events'
    return 'home'
  }

  if (error) {
    return (
      <Layout currentPage={getCurrentPage()}>
        <div className="container mx-auto px-6 py-12 text-center">
          <h2 className="text-xl font-bold text-red-600 mb-2">Error Loading Data</h2>
          <p className="text-muted-foreground mb-4">{error}</p>
          <button 
            onClick={() => {
              setError(null)
              setLoading(true)
              loadData()
            }}
            className="px-4 py-2 bg-primary text-white rounded hover:bg-primary/90"
          >
            Retry
          </button>
          <div className="mt-4 text-sm text-muted-foreground">
            <p>Leaderboard data: {leaderboard.length} entries</p>
            <p>Events data: {events.length} entries</p>
          </div>
        </div>
      </Layout>
    )
  }

  return (
    <Layout currentPage={getCurrentPage()}>
      <Routes>
        <Route path="/" element={<HomePage leaderboard={leaderboard} events={events} loading={loading} />} />
        <Route path="/leaderboard" element={<LeaderboardPage leaderboard={leaderboard} loading={loading} />} />
        <Route path="/events" element={<QuestionsPage events={events} leaderboard={leaderboard} loading={loading} />} />
        <Route path="/models" element={<ModelsPage leaderboard={leaderboard} />} />
        <Route 
          path="/events/:eventId" 
          element={
            <EventDetailWrapper events={events} leaderboard={leaderboard} />
          } 
        />
      </Routes>
    </Layout>
  )
}

function EventDetailWrapper({ events, leaderboard }: { events: Event[], leaderboard: LeaderboardEntry[] }) {
  const location = useLocation()
  const eventId = location.pathname.split('/events/')[1]
  const event = events.find(e => e.id === eventId)
  
  if (!event) {
    return (
      <div className="container mx-auto px-6 py-12 text-center">
        <h2 className="text-xl font-bold mb-2">Event Not Found</h2>
        <p className="text-muted-foreground">The event you're looking for doesn't exist.</p>
      </div>
    )
  }
  
  return <EventDetail event={event} leaderboard={leaderboard} />
}

function App() {
  return (
    <ThemeProvider defaultTheme="dark">
      <Router>
        <AppContent />
      </Router>
    </ThemeProvider>
  )
}

export default App<|MERGE_RESOLUTION|>--- conflicted
+++ resolved
@@ -1,18 +1,15 @@
-import { BrowserRouter as Router, Routes, Route, useLocation } from 'react-router-dom'
 import { useEffect, useState } from 'react'
+import { Route, BrowserRouter as Router, Routes, useLocation } from 'react-router-dom'
 import type { Event, LeaderboardEntry, Stats } from './api'
 import { apiService } from './api'
+import { EventDetail } from './components/EventDetail'
+import { HomePage } from './components/HomePage'
 import { Layout } from './components/Layout'
-import { HomePage } from './components/HomePage'
 import { LeaderboardPage } from './components/LeaderboardPage'
 import { ModelsPage } from './components/ModelsPage'
 import { QuestionsPage } from './components/QuestionsPage'
-import { EventDetail } from './components/EventDetail'
-<<<<<<< HEAD
 import { ThemeProvider } from './contexts/ThemeContext'
-=======
 import { useAnalytics } from './hooks/useAnalytics'
->>>>>>> b9344d8a
 
 function AppContent() {
   const [leaderboard, setLeaderboard] = useState<LeaderboardEntry[]>([])
@@ -77,7 +74,7 @@
         <div className="container mx-auto px-6 py-12 text-center">
           <h2 className="text-xl font-bold text-red-600 mb-2">Error Loading Data</h2>
           <p className="text-muted-foreground mb-4">{error}</p>
-          <button 
+          <button
             onClick={() => {
               setError(null)
               setLoading(true)
@@ -103,11 +100,11 @@
         <Route path="/leaderboard" element={<LeaderboardPage leaderboard={leaderboard} loading={loading} />} />
         <Route path="/events" element={<QuestionsPage events={events} leaderboard={leaderboard} loading={loading} />} />
         <Route path="/models" element={<ModelsPage leaderboard={leaderboard} />} />
-        <Route 
-          path="/events/:eventId" 
+        <Route
+          path="/events/:eventId"
           element={
             <EventDetailWrapper events={events} leaderboard={leaderboard} />
-          } 
+          }
         />
       </Routes>
     </Layout>
@@ -118,7 +115,7 @@
   const location = useLocation()
   const eventId = location.pathname.split('/events/')[1]
   const event = events.find(e => e.id === eventId)
-  
+
   if (!event) {
     return (
       <div className="container mx-auto px-6 py-12 text-center">
@@ -127,7 +124,7 @@
       </div>
     )
   }
-  
+
   return <EventDetail event={event} leaderboard={leaderboard} />
 }
 
