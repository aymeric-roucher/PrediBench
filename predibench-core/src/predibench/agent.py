import json
import os
import textwrap
from datetime import date, datetime
from pathlib import Path
from typing import Literal

import numpy as np
import pandas as pd
from dotenv import load_dotenv
from smolagents import (
    ChatMessage,
    InferenceClientModel,
    LiteLLMModel,
    OpenAIModel,
    RunResult,
    Timing,
    Tool,
    ToolCallingAgent,
    VisitWebpageTool,
    tool,
)
from smolagents.models import ApiModel

from predibench.polymarket_api import Market, Event
from predibench.utils import OUTPUT_PATH
from predibench.logger_config import get_logger
from pydantic import BaseModel
<<<<<<< HEAD
from langchain.prompts import PromptTemplate
from langchain.output_parsers import PydanticOutputParser
=======
>>>>>>> 9ae96475

load_dotenv()

logger = get_logger(__name__)


class MarketInvestmentDecision(BaseModel):
    market_id: str
    market_question: str
    decision: Literal["BUY", "SELL", "NOTHING"]
    reasoning: str | None = None
    market_price: float | None = None
    is_closed: bool = False


class EventInvestmentResult(BaseModel):
    event_id: str
    event_title: str
    event_description: str | None = None
    market_decisions: list[MarketInvestmentDecision]
    overall_reasoning: str  # Overall reasoning for the event
<<<<<<< HEAD
=======
    token_usage: dict | None = None
>>>>>>> 9ae96475


class ModelInvestmentResult(BaseModel):
    model_id: str
    target_date: date
    event_results: list[EventInvestmentResult]


<<<<<<< HEAD
class EventDecisions(BaseModel):
    reasoning: str
    decision: Literal["BUY", "SELL", "NOTHING"]


=======
>>>>>>> 9ae96475
class GoogleSearchTool(Tool):
    name = "web_search"
    description = """Performs a google web search for your query then returns a string of the top search results."""
    inputs = {
        "query": {"type": "string", "description": "The search query to perform."},
    }
    output_type = "string"

    def __init__(self, provider: str = "serpapi", cutoff_date: datetime | None = None):
        super().__init__()

        self.provider = provider
        if provider == "serpapi":
            self.organic_key = "organic_results"
            api_key_env_name = "SERPAPI_API_KEY"
        else:
            self.organic_key = "organic"
            api_key_env_name = "SERPER_API_KEY"
        self.api_key = os.getenv(api_key_env_name)
        if self.api_key is None:
            raise ValueError(
                f"Missing API key. Make sure you have '{api_key_env_name}' in your env variables."
            )
        self.cutoff_date = cutoff_date

    def forward(self, query: str) -> str:
        import requests

        if self.provider == "serpapi":
            params = {
                "q": query,
                "api_key": self.api_key,
                "engine": "google",
                "google_domain": "google.com",
            }
            if self.cutoff_date is not None:
                params["tbs"] = f"cdr:1,cd_max:{self.cutoff_date.strftime('%m/%d/%Y')}"

            response = requests.get("https://serpapi.com/search.json", params=params)
        else:
            payload = {
                "q": query,
            }
            if self.cutoff_date is not None:
                payload["tbs"] = f"cdr:1,cd_max:{self.cutoff_date.strftime('%m/%d/%Y')}"

            headers = {"X-API-KEY": self.api_key, "Content-Type": "application/json"}
            response = requests.post(
                "https://google.serper.dev/search", json=payload, headers=headers
            )

        if response.status_code == 200:
            results = response.json()
        else:
            logger.error(f"Error response: {response.status_code}")
            logger.error(f"Response text: {response.text}")
            raise ValueError(response.json())

        if self.organic_key not in results.keys():
            raise Exception(
                f"No results found for query: '{query}'. Use a less restrictive query."
            )
        if len(results[self.organic_key]) == 0:
            return f"No results found for '{query}'. Try with a more general query."

        web_snippets = []
        if self.organic_key in results:
            for idx, page in enumerate(results[self.organic_key]):
                date_published = ""
                if "date" in page:
                    date_published = "\nDate published: " + page["date"]

                source = ""
                if "source" in page:
                    source = "\nSource: " + page["source"]

                snippet = ""
                if "snippet" in page:
                    snippet = "\n" + page["snippet"]

                redacted_version = f"{idx}. [{page['title']}]({page['link']}){date_published}{source}\n{snippet}"
                web_snippets.append(redacted_version)

        return f"## Search Results for '{query}'\n" + "\n\n".join(web_snippets)


@tool
def final_answer(json_str: str) -> EventDecisions:
    """
    This tool is used to validate the output of the event decision agent.
    
    Args:
        json_str (str): The JSON string to validate for event decision.
        
    Returns:
        EventDecisions: The validated EventDecisions object, raises error if invalid.
    """
    data = json.loads(json_str)
    return EventDecisions(**data)


@tool
def final_answer(
    answer: Literal["yes", "no", "nothing"],
) -> Literal["yes", "no", "nothing"]:
    """
    Provides a final answer to the given problem.

    Args:
        answer: The final investment or non-investment decision. Do not invest in any outcome if you don't have a clear preference.
    """
    logger.info(f"Final answer: {answer}")
    return answer


@tool
def final_market_decisions(
    decisions: dict,
<<<<<<< HEAD
=======
) -> dict:
    """
    Provides final investment decisions for all markets in an event with reasoning.

    Args:
        decisions: Dictionary mapping market_id to decision details.
                  Example: {
                      "market_123": {"decision": "BUY", "reasoning": "Market undervalues the probability based on recent events"},
                      "market_456": {"decision": "SELL", "reasoning": "Current price overestimates likelihood due to hype"},
                      "market_789": {"decision": "NOTHING", "reasoning": "Insufficient information to make confident prediction"}
                  }
                  Valid decisions: "BUY", "SELL", "NOTHING"
    """
    logger.info(f"Final market decisions: {decisions}")
    return decisions


@tool  
def final_event_allocation(
    allocations: dict,
>>>>>>> 9ae96475
) -> dict:
    """
    Provides final investment decisions for all markets in an event with reasoning.

    Args:
        decisions: Dictionary mapping market_id to decision details.
                  Example: {
                      "market_123": {"decision": "BUY", "reasoning": "Market undervalues the probability based on recent events"},
                      "market_456": {"decision": "SELL", "reasoning": "Current price overestimates likelihood due to hype"},
                      "market_789": {"decision": "NOTHING", "reasoning": "Insufficient information to make confident prediction"}
                  }
                  Valid decisions: "BUY", "SELL", "NOTHING"
    """
<<<<<<< HEAD
    logger.info(f"Final market decisions: {decisions}")
    return decisions


def run_smolagent_for_event(
    model: ApiModel, question: str, cutoff_date: datetime
) -> EventDecisions:
    """Run smolagent for event-level analysis with multi-market tools using structured output."""
    
    # Create the parser and prompt template
    parser = PydanticOutputParser(pydantic_object=EventDecisions)
    prompt_template = PromptTemplate(
        template="""
        {question}
        
        {format_instructions}
        
        You must return a valid JSON object that matches the EventDecisions schema and nothing else.
        
        Use the validate_event_decision_json tool to validate your output before providing the final answer.
        Give your final answer only if it passes the validation.
        """,
        input_variables=["question"],
        partial_variables={"format_instructions": parser.get_format_instructions()}
    )
    
    # Format the prompt
    prompt = prompt_template.format(question=question)
    
    tools = [
        GoogleSearchTool(provider="serper", cutoff_date=cutoff_date),
        VisitWebpageTool(),
        final_answer,
    ]
    agent = ToolCallingAgent(
        tools=tools, model=model, max_steps=40, return_full_result=True
    )
    
    result = agent.run(prompt)
    
    # Parse and return the structured output
    return EventDecisions.model_validate_json(result.output)


def create_market_investment_decision(
    event_decision: EventDecisions, 
    selected_market_info: dict
) -> MarketInvestmentDecision:
    """Convert single EventDecision to MarketInvestmentDecision object for the selected market."""
    # Force NOTHING for closed markets
    if selected_market_info['is_closed']:
        return MarketInvestmentDecision(
            market_id=selected_market_info['id'],
            market_question=selected_market_info['question'],
            decision="NOTHING",
            reasoning=f"Market is closed. Original reasoning: {event_decision.reasoning}",
            market_price=selected_market_info['current_price'],
            is_closed=True
        )
    else:
        return MarketInvestmentDecision(
            market_id=selected_market_info['id'],
            market_question=selected_market_info['question'],
            decision=event_decision.decision,
            reasoning=event_decision.reasoning,
            market_price=selected_market_info['current_price'],
            is_closed=False
        )


=======
    total_allocation = sum(allocations.values())
    if total_allocation > 100.0:
        logger.warning(f"Total allocation ({total_allocation}%) exceeds 100%")
    logger.info(f"Final event allocations: {allocations}")
    return allocations


if __name__ == "__main__":
    tool = GoogleSearchTool(provider="serper", cutoff_date=datetime(2024, 6, 1))
    results_with_filter = tool.forward("OpenAI GPT-5 news")

    tool = GoogleSearchTool(provider="serper")
    results_without_filter = tool.forward("OpenAI GPT-5 news")

    assert results_with_filter != results_without_filter


def run_smolagent(
    model_id: str, question: str, cutoff_date: datetime
) -> ToolCallingAgent:
    if model_id.startswith("huggingface/"):
        model = InferenceClientModel(
            model_id=model_id.replace("huggingface/", ""),
            requests_per_minute=10,
        )
    else:
        model = OpenAIModel(
            model_id=model_id,
            requests_per_minute=10,
        )
    tools = [
        GoogleSearchTool(provider="serper", cutoff_date=cutoff_date),
        VisitWebpageTool(),
        final_answer,
    ]
    agent = ToolCallingAgent(
        tools=tools, model=model, max_steps=40, return_full_result=True
    )
    return agent.run(question)


def run_smolagent_for_event(
    model: ApiModel, question: str, cutoff_date: datetime
) -> ToolCallingAgent:
    """Run smolagent for event-level analysis with multi-market tools."""
    tools = [
        GoogleSearchTool(provider="serper", cutoff_date=cutoff_date),
        VisitWebpageTool(),
        final_market_decisions,
    ]
    agent = ToolCallingAgent(
        tools=tools, model=model, max_steps=40, return_full_result=True
    )
    return agent.run(question)


def validate_event_decisions(raw_output: dict, market_data: list, target_date: date) -> dict:
    """Validate and structure event decisions using LiteLLM with structured output."""
    
    class MarketDecision(BaseModel):
        decision: Literal["BUY", "SELL", "NOTHING"]
        reasoning: str
    
    class EventDecisions(BaseModel):
        decisions: dict[str, MarketDecision]
        overall_reasoning: str
    
    # Prepare market IDs for validation
    market_ids = [market_info['id'] for market_info in market_data]
    closed_markets = [market_info['id'] for market_info in market_data if market_info['is_closed']]
    
    # Create validation prompt
    validation_prompt = f"""
    Please validate and structure the following investment decisions for date {target_date.strftime("%B %d, %Y")}:
    
    Raw agent output: {raw_output}
    
    Expected market IDs: {market_ids}
    Closed markets (should be NOTHING): {closed_markets}
    
    Rules:
    1. All closed markets must have decision "NOTHING"
    2. Each market must have a valid decision: BUY, SELL, or NOTHING
    3. Each decision must include reasoning
    4. If a market is missing from the raw output, set decision to "NOTHING" with appropriate reasoning
    
    Please structure this into the required format with decisions for all markets.
    """
    
    model = LiteLLMModel(
        model_id="gpt-4o-mini",
        requests_per_minute=10,
    )
    
    output = model.generate(
        [ChatMessage(role="user", content=validation_prompt)],
        response_format={
            "type": "json_schema",
            "json_schema": {
                "name": "event_decisions",
                "schema": EventDecisions.model_json_schema(),
            },
        },
    )
    
    # Parse and validate the structured output
    structured_data = json.loads(output.content)
    validated_decisions = EventDecisions(**structured_data)
    
    # Ensure all markets are covered and closed markets are set to NOTHING
    final_decisions = {}
    for market_info in market_data:
        market_id = market_info['id']
        if market_id in validated_decisions.decisions:
            decision_data = validated_decisions.decisions[market_id]
            # Force NOTHING for closed markets
            if market_info['is_closed']:
                final_decisions[market_id] = {
                    "decision": "NOTHING",
                    "reasoning": f"Market is closed. Original reasoning: {decision_data.reasoning}"
                }
            else:
                final_decisions[market_id] = {
                    "decision": decision_data.decision,
                    "reasoning": decision_data.reasoning
                }
        else:
            # Market missing from decisions
            final_decisions[market_id] = {
                "decision": "NOTHING",
                "reasoning": "No decision provided by agent" + (" - Market is closed" if market_info['is_closed'] else "")
            }
    
    return {
        "decisions": final_decisions,
        "overall_reasoning": validated_decisions.overall_reasoning
    }


# visit_webpage_tool = VisitWebpageTool()
# print(
#     visit_webpage_tool.forward(
#         "https://www.axios.com/2025/07/24/openai-gpt-5-august-2025"
#     )
# )


def agent_invest_positions(
    model_id: str,
    markets: dict[str, Market],
    prices_df: pd.DataFrame,
    target_date: date,
) -> dict:
    """Let the agent decide on investment positions: 1 to buy, -1 to sell, 0 to do nothing"""
    logger.info("Creating investment positions with agent...")
    logger.debug(f"Target date: {target_date}, Available dates: {markets[list(markets.keys())[0]].prices.index}")
    assert target_date in markets[list(markets.keys())[0]].prices.index

    output_dir = (
        OUTPUT_PATH
        / f"smolagent_{model_id}".replace("/", "--")
        / target_date.strftime("%Y-%m-%d")
    )
    os.makedirs(output_dir, exist_ok=True)
    choices = {}
    for question_id in prices_df.columns:
        if (output_dir / f"{question_id}.json").exists():
            logger.info(
                f"Getting the result for market n°'{question_id}' for {model_id} on {target_date} from file."
            )
            response = json.load(open(output_dir / f"{question_id}.json"))
            choice = response["choice"]
        else:
            logger.info(
                f"No results found in {output_dir / f'{question_id}.json'}, building them new."
            )
            market = markets[question_id]
            assert market.id == question_id
            if np.isnan(prices_df.loc[target_date, question_id]):
                continue
            prices_str = (
                prices_df.loc[:target_date, question_id]
                .dropna()
                .to_string(index=True, header=False)
            )
            full_question = textwrap.dedent(
                f"""Let's say we are the {target_date.strftime("%B %d, %Y")}.
                Please answer the below question by yes or no. But first, run a detailed analysis. You can search the web for information.
                One good method for analyzing is to break down the question into sub-parts, like a tree, and assign probabilities to each sub-branch of the tree, to get a total probability of the question being true.
                Here is the question:
                {market.question}
                More details:
                {market.description}

                Here are the latest rates for the 'yes' to that question (rates for 'yes' and 'no' sum to 1), to guide you:
                {prices_str}

                Invest in yes only if you think the yes is underrated, and invest in no only if you think that the yes is overrated.
                What would you decide: buy yes, buy no, or do nothing?
                """
            )
            if model_id.endswith("-deep-research"):
                response = run_deep_research(
                    model_id,
                    full_question,
                    cutoff_date=target_date,
                )
            elif model_id == "test_random":
                response = RunResult(
                    output=("yes" if np.random.random() < 0.3 else "nothing"),
                    messages=[{"value": "ok here is the reasoning process"}],
                    state={},
                    token_usage=TokenUsage(0, 0),
                    timing=Timing(0.0),
                )
            else:
                response = run_smolagent(
                    model_id,
                    full_question,
                    cutoff_date=target_date,
                )
                for message in response.messages:
                    message["model_input_messages"] = "removed"  # Clean logs
            choice = response.output
            choices[question_id] = choice

            with open(output_dir / f"{question_id}.json", "w") as f:
                json.dump(
                    {
                        "question": market.question,
                        "market_id": market.id,
                        "choice": choice,
                        "messages": response.messages,
                    },
                    f,
                    default=str,
                )
    return choices


>>>>>>> 9ae96475
def run_deep_research(
    model_id: str,
    question: str,
    cutoff_date: date,
) -> RunResult:
    from openai import OpenAI

    client = OpenAI(timeout=3600)

    response = client.responses.create(
        model=model_id,
        input=question + "Preface your answer with 'ANSWER: '",
        tools=[
            {"type": "web_search_preview"},
            {"type": "code_interpreter", "container": {"type": "auto"}},
        ],
    )
    output_text = response.output_text
    choice = output_text.split("ANSWER: ")[1].strip()
    return RunResult(
        output=choice,
        steps=[],
        state={},
        token_usage=None,
        timing=Timing(0.0),
    )

def launch_agent_investments(
<<<<<<< HEAD
    models: list[ApiModel | str], 
    events: list[Event], 
    target_date: date | None = None,
    backward_mode: bool = False,
    date_output_path: Path | None = None
=======
    list_models: list[ApiModel | str], 
    events: list[Event], 
    target_date: date | None = None,
    backward_mode: bool = False
>>>>>>> 9ae96475
) -> None:
    """
    Launch agent investments for events on a specific date.
    Runs each model sequentially (will be parallelized later).
    
    Args:
<<<<<<< HEAD
        models: List of ApiModel objects or "test_random" string to run investments with
=======
        list_models: List of ApiModel objects or "test_random" string to run investments with
>>>>>>> 9ae96475
        events: List of events to analyze
        target_date: Date for backward compatibility (defaults to today)
        backward_mode: Whether running in backward compatibility mode
    """
    if target_date is None:
        target_date = date.today()
    
<<<<<<< HEAD
    logger.info(f"Running agent investments for {len(models)} models on {target_date}")
    logger.info(f"Processing {len(events)} events")
    
    for model in models:
        model_name = model.model_id if isinstance(model, ApiModel) else model
        logger.info(f"Processing model: {model_name}")
        process_single_model(model=model, events=events, target_date=target_date, backward_mode=backward_mode, date_output_path=date_output_path)


def process_single_model(model: ApiModel | str, events: list[Event], target_date: date, backward_mode: bool, date_output_path: Path | None = None) -> ModelInvestmentResult:
=======
    logger.info(f"Running agent investments for {len(list_models)} models on {target_date}")
    logger.info(f"Processing {len(events)} events")
    
    for model in list_models:
        model_name = model.model_id if isinstance(model, ApiModel) else model
        logger.info(f"Processing model: {model_name}")
        process_single_model(model=model, events=events, target_date=target_date, backward_mode=backward_mode)


def process_single_model(model: ApiModel | str, events: list[Event], target_date: date, backward_mode: bool) -> ModelInvestmentResult:
>>>>>>> 9ae96475
    """Process investments for all events for a specific model and save results."""
    event_results = []
    
    for event in events:
        logger.info(f"Processing event: {event.title}")
<<<<<<< HEAD
        event_result = process_event_investment(model=model, event=event, target_date=target_date, backward_mode=backward_mode, date_output_path=date_output_path)
=======
        event_result = process_event_investment(model=model, event=event, target_date=target_date, backward_mode=backward_mode)
>>>>>>> 9ae96475
        event_results.append(event_result)
    
    model_id = model.model_id if isinstance(model, ApiModel) else model
    model_result = ModelInvestmentResult(
        model_id=model_id,
        target_date=target_date,
        event_results=event_results
    )
    
    save_model_result(model_result, target_date)
    return model_result

<<<<<<< HEAD

def process_event_investment(model: ApiModel | str, event: Event, target_date: date, backward_mode: bool, date_output_path: Path | None = None) -> EventInvestmentResult:
    """Process investment decision for the selected market in an event."""
    logger.info(f"Processing event: {event.title} with selected market")
    
    if not event.selected_market_id:
        raise ValueError(f"Event '{event.title}' has no selected market for prediction")
    
    # Find the selected market
    selected_market = next((m for m in event.markets if m.id == event.selected_market_id), None)
    if not selected_market:
        raise ValueError(f"Selected market {event.selected_market_id} not found in event {event.title}")
    
    # Prepare market data for all markets (for context) but focus on selected one
    market_data = []
    selected_market_info = None
    
    for market in event.markets:
        if market.prices is None:
            raise ValueError("markets are supposed to be filtered, this should not be possible")
        
        # Check if market is closed and get price data
        if market.prices is not None and target_date in market.prices.index:
            recent_prices = (
                market.prices.loc[:target_date]
                .dropna()
                .to_string(index=True, header=False)
            )
            current_price = float(market.prices.loc[target_date])
            is_closed = False
        else:
            # Market is closed - get all available historical prices
            if market.prices is not None and len(market.prices) > 0:
                recent_prices = (
                    market.prices
                    .dropna()
                    .to_string(index=True, header=False)
                )
                current_price = float(market.prices.dropna().iloc[-1])
            else:
                recent_prices = "No price data available"
                current_price = None
            is_closed = True
        
        market_info = {
            "id": market.id,
            "question": market.question,
            "description": market.description,
            "recent_prices": recent_prices,
            "current_price": current_price,
            "is_closed": is_closed,
            "price_outcome_name": market.price_outcome_name or "Unknown outcome"
        }
        market_data.append(market_info)
        
        # Keep track of the selected market info
        if market.id == event.selected_market_id:
            selected_market_info = market_info
    
    # Create context summaries for all markets
    context_summaries = []
    target_market_summary = ""
    
    for i, market_info in enumerate(market_data, 1):
        closed_status = " (MARKET CLOSED - NO BETTING ALLOWED)" if market_info['is_closed'] else ""
        outcome_name = market_info['price_outcome_name']
        is_target = " **[TARGET MARKET FOR DECISION]**" if market_info['id'] == event.selected_market_id else ""
        
        summary = f"""
Market {i} (ID: {market_info['id']}){closed_status}{is_target}:
Question: {market_info['question']}
Description: {market_info['description']}
Historical prices for the named outcome "{outcome_name}":
{market_info['recent_prices']}
Last available price for "{outcome_name}": {market_info['current_price']}
        """
        
        if market_info['id'] == event.selected_market_id:
            target_market_summary = summary
        else:
            context_summaries.append(summary)
    
    full_question = f"""
Date: {target_date.strftime("%B %d, %Y")}

Event: {event.title}
Event Description: {event.description or "No description provided"}

IMPORTANT: You must make a decision ONLY on the TARGET MARKET marked below. The other markets are provided for context to help you understand the broader event.

TARGET MARKET FOR DECISION:
{target_market_summary}

CONTEXT MARKETS (for information only):
{"".join(context_summaries)}

For the TARGET MARKET ONLY, decide whether to BUY (if the shown outcome is undervalued), SELL (if the shown outcome is overvalued), or do NOTHING (if fairly priced or uncertain).

Note: The prices shown are specifically for the named outcome. BUY means you think that outcome is more likely than the current price suggests.
Consider how the context markets might relate to your target market decision.

Provide your decision and reasoning for the TARGET MARKET only.
    """
    
    # Save prompt to file if date_output_path is provided
    if date_output_path:
        model_id = model.model_id if isinstance(model, ApiModel) else model
        prompt_dir = date_output_path / model_id.replace('/', '--')
        prompt_dir.mkdir(parents=True, exist_ok=True)
        prompt_file = prompt_dir / f"prompt_event_{event.id}.txt"
        
        with open(prompt_file, "w", encoding="utf-8") as f:
            f.write(full_question)
        logger.info(f"Saved prompt to {prompt_file}")
    
    # Get agent decisions using smolagents
    if isinstance(model, str) and model == "test_random":
        # Generate random decision for testing
        choice = np.random.choice(["BUY", "SELL", "NOTHING"], p=[0.3, 0.3, 0.4])
        event_decision = EventDecisions(
            decision=choice,
            reasoning=f"Random decision for testing market {event.selected_market_id}"
        )
    else:
        event_decision = run_smolagent_for_event(model, full_question, cutoff_date=target_date)
    
    # Convert to MarketInvestmentDecision object for the selected market only
    market_decision = create_market_investment_decision(event_decision, selected_market_info)
    
    return EventInvestmentResult(
        event_id=event.id,
        event_title=event.title,
        event_description=event.description,
        market_decisions=[market_decision],  # Only one decision now
        overall_reasoning=event_decision.reasoning
    )


=======

def process_event_investment(model: ApiModel | str, event: Event, target_date: date, backward_mode: bool) -> EventInvestmentResult:
    """Process investment decisions for all markets in an event."""
    logger.info(f"Processing event: {event.title} with {len(event.markets)} markets")
    
    # Prepare market data for all markets in the event
    market_data = []
    for market in event.markets:
        if market.prices is None:
            market.fill_prices(end_time=datetime.combine(target_date, datetime.min.time()))
        
        # Check if market is closed and get price data
        if market.prices is not None and target_date in market.prices.index:
            recent_prices = (
                market.prices.loc[:target_date]
                .dropna()
                .to_string(index=True, header=False)
            )
            current_price = float(market.prices.loc[target_date])
            is_closed = False
        else:
            # Market is closed - get all available historical prices
            if market.prices is not None and len(market.prices) > 0:
                recent_prices = (
                    market.prices
                    .dropna()
                    .to_string(index=True, header=False)
                )
                current_price = float(market.prices.dropna().iloc[-1])
            else:
                recent_prices = "No price data available"
                current_price = None
            is_closed = True
        
        market_info = {
            "id": market.id,
            "question": market.question,
            "description": market.description,
            "recent_prices": recent_prices,
            "current_price": current_price,
            "is_closed": is_closed,
            "price_outcome_name": market.price_outcome_name or "Unknown outcome"
        }
        market_data.append(market_info)
    
    # Create comprehensive question for all markets in the event
    market_summaries = []
    for i, market_info in enumerate(market_data, 1):
        closed_status = " (MARKET CLOSED - NO BETTING ALLOWED)" if market_info['is_closed'] else ""
        outcome_name = market_info['price_outcome_name']
        summary = f"""
Market {i} (ID: {market_info['id']}){closed_status}:
Question: {market_info['question']}
Description: {market_info['description']}
Historical prices for "{outcome_name}":
{market_info['recent_prices']}
Last available price for "{outcome_name}": {market_info['current_price']}
        """
        market_summaries.append(summary)
    
    full_question = f"""
Date: {target_date.strftime("%B %d, %Y")}

Event: {event.title}
Event Description: {event.description or "No description provided"}

You are analyzing {len(event.markets)} markets within this event. Consider how these markets might be related and make informed investment decisions.

Markets to analyze:
{"".join(market_summaries)}

For each market, decide whether to BUY (if the shown outcome is undervalued), SELL (if the shown outcome is overvalued), or do NOTHING (if fairly priced or uncertain).
Note: The prices shown are specifically for the named outcome in each market. BUY means you think that outcome is more likely than the current price suggests.
Consider market correlations within this event when making decisions.

Use the final_market_decisions tool to provide your decisions with reasoning for each market.
    """
    
    # Get agent decisions using smolagents
    if isinstance(model, str) and model == "test_random":
        # Generate random decisions for testing
        decisions_dict = {}
        for market_info in market_data:
            choice = np.random.choice(["BUY", "SELL", "NOTHING"], p=[0.3, 0.3, 0.4])
            decisions_dict[market_info['id']] = {
                "decision": choice,
                "reasoning": f"Random decision for testing market {market_info['id']}"
            }
        response_output = decisions_dict
        token_usage = None
        overall_reasoning = "Random decisions generated for testing purposes"
    else:
        response = run_smolagent_for_event(model, full_question, cutoff_date=target_date)
        response_output = response.output
        token_usage = response.token_usage._asdict() if response.token_usage else None
        overall_reasoning = str(response.messages[-1]) if response.messages else "No overall reasoning provided"
    
    # Validate and structure the output using LiteLLM
    structured_result = validate_event_decisions(response_output, market_data, target_date)
    
    # Create market decisions
    market_decisions = []
    for market_info in market_data:
        market_id = market_info['id']
        if market_id in structured_result['decisions']:
            decision_data = structured_result['decisions'][market_id]
            market_decision = MarketInvestmentDecision(
                market_id=market_id,
                market_question=market_info['question'],
                decision=decision_data['decision'],
                reasoning=decision_data.get('reasoning', 'No reasoning provided'),
                market_price=market_info['current_price'],
                is_closed=market_info['is_closed']
            )
        else:
            # Fallback if market not in decisions
            market_decision = MarketInvestmentDecision(
                market_id=market_id,
                market_question=market_info['question'],
                decision="NOTHING",
                reasoning="No decision provided by agent",
                market_price=market_info['current_price'],
                is_closed=market_info['is_closed']
            )
        market_decisions.append(market_decision)
    
    return EventInvestmentResult(
        event_id=event.id,
        event_title=event.title,
        event_description=event.description,
        market_decisions=market_decisions,
        overall_reasoning=structured_result.get('overall_reasoning', overall_reasoning),
        token_usage=token_usage
    )


>>>>>>> 9ae96475
def save_model_result(model_result: ModelInvestmentResult, target_date: date) -> None:
    """Save model investment result to file."""
    output_dir = OUTPUT_PATH / "investments" / target_date.strftime("%Y-%m-%d")
    output_dir.mkdir(parents=True, exist_ok=True)
    
    filename = f"{model_result.model_id.replace('/', '--')}.json"
    filepath = output_dir / filename
    
    with open(filepath, "w") as f:
        f.write(model_result.model_dump_json(indent=2))
    
<<<<<<< HEAD
    logger.info(f"Saved model result to {filepath}")
=======
    logger.info(f"Saved model result to {filepath}")
if __name__ == "__main__":
    run_smolagent(
        "gpt-4.1",
        "Will the S&P 500 close above 4,500 by the end of the year?",
        datetime(2024, 6, 1),
    )
>>>>>>> 9ae96475
<|MERGE_RESOLUTION|>--- conflicted
+++ resolved
@@ -26,11 +26,8 @@
 from predibench.utils import OUTPUT_PATH
 from predibench.logger_config import get_logger
 from pydantic import BaseModel
-<<<<<<< HEAD
 from langchain.prompts import PromptTemplate
 from langchain.output_parsers import PydanticOutputParser
-=======
->>>>>>> 9ae96475
 
 load_dotenv()
 
@@ -52,10 +49,6 @@
     event_description: str | None = None
     market_decisions: list[MarketInvestmentDecision]
     overall_reasoning: str  # Overall reasoning for the event
-<<<<<<< HEAD
-=======
-    token_usage: dict | None = None
->>>>>>> 9ae96475
 
 
 class ModelInvestmentResult(BaseModel):
@@ -64,14 +57,11 @@
     event_results: list[EventInvestmentResult]
 
 
-<<<<<<< HEAD
 class EventDecisions(BaseModel):
     reasoning: str
     decision: Literal["BUY", "SELL", "NOTHING"]
 
 
-=======
->>>>>>> 9ae96475
 class GoogleSearchTool(Tool):
     name = "web_search"
     description = """Performs a google web search for your query then returns a string of the top search results."""
@@ -190,8 +180,6 @@
 @tool
 def final_market_decisions(
     decisions: dict,
-<<<<<<< HEAD
-=======
 ) -> dict:
     """
     Provides final investment decisions for all markets in an event with reasoning.
@@ -205,28 +193,6 @@
                   }
                   Valid decisions: "BUY", "SELL", "NOTHING"
     """
-    logger.info(f"Final market decisions: {decisions}")
-    return decisions
-
-
-@tool  
-def final_event_allocation(
-    allocations: dict,
->>>>>>> 9ae96475
-) -> dict:
-    """
-    Provides final investment decisions for all markets in an event with reasoning.
-
-    Args:
-        decisions: Dictionary mapping market_id to decision details.
-                  Example: {
-                      "market_123": {"decision": "BUY", "reasoning": "Market undervalues the probability based on recent events"},
-                      "market_456": {"decision": "SELL", "reasoning": "Current price overestimates likelihood due to hype"},
-                      "market_789": {"decision": "NOTHING", "reasoning": "Insufficient information to make confident prediction"}
-                  }
-                  Valid decisions: "BUY", "SELL", "NOTHING"
-    """
-<<<<<<< HEAD
     logger.info(f"Final market decisions: {decisions}")
     return decisions
 
@@ -297,248 +263,6 @@
         )
 
 
-=======
-    total_allocation = sum(allocations.values())
-    if total_allocation > 100.0:
-        logger.warning(f"Total allocation ({total_allocation}%) exceeds 100%")
-    logger.info(f"Final event allocations: {allocations}")
-    return allocations
-
-
-if __name__ == "__main__":
-    tool = GoogleSearchTool(provider="serper", cutoff_date=datetime(2024, 6, 1))
-    results_with_filter = tool.forward("OpenAI GPT-5 news")
-
-    tool = GoogleSearchTool(provider="serper")
-    results_without_filter = tool.forward("OpenAI GPT-5 news")
-
-    assert results_with_filter != results_without_filter
-
-
-def run_smolagent(
-    model_id: str, question: str, cutoff_date: datetime
-) -> ToolCallingAgent:
-    if model_id.startswith("huggingface/"):
-        model = InferenceClientModel(
-            model_id=model_id.replace("huggingface/", ""),
-            requests_per_minute=10,
-        )
-    else:
-        model = OpenAIModel(
-            model_id=model_id,
-            requests_per_minute=10,
-        )
-    tools = [
-        GoogleSearchTool(provider="serper", cutoff_date=cutoff_date),
-        VisitWebpageTool(),
-        final_answer,
-    ]
-    agent = ToolCallingAgent(
-        tools=tools, model=model, max_steps=40, return_full_result=True
-    )
-    return agent.run(question)
-
-
-def run_smolagent_for_event(
-    model: ApiModel, question: str, cutoff_date: datetime
-) -> ToolCallingAgent:
-    """Run smolagent for event-level analysis with multi-market tools."""
-    tools = [
-        GoogleSearchTool(provider="serper", cutoff_date=cutoff_date),
-        VisitWebpageTool(),
-        final_market_decisions,
-    ]
-    agent = ToolCallingAgent(
-        tools=tools, model=model, max_steps=40, return_full_result=True
-    )
-    return agent.run(question)
-
-
-def validate_event_decisions(raw_output: dict, market_data: list, target_date: date) -> dict:
-    """Validate and structure event decisions using LiteLLM with structured output."""
-    
-    class MarketDecision(BaseModel):
-        decision: Literal["BUY", "SELL", "NOTHING"]
-        reasoning: str
-    
-    class EventDecisions(BaseModel):
-        decisions: dict[str, MarketDecision]
-        overall_reasoning: str
-    
-    # Prepare market IDs for validation
-    market_ids = [market_info['id'] for market_info in market_data]
-    closed_markets = [market_info['id'] for market_info in market_data if market_info['is_closed']]
-    
-    # Create validation prompt
-    validation_prompt = f"""
-    Please validate and structure the following investment decisions for date {target_date.strftime("%B %d, %Y")}:
-    
-    Raw agent output: {raw_output}
-    
-    Expected market IDs: {market_ids}
-    Closed markets (should be NOTHING): {closed_markets}
-    
-    Rules:
-    1. All closed markets must have decision "NOTHING"
-    2. Each market must have a valid decision: BUY, SELL, or NOTHING
-    3. Each decision must include reasoning
-    4. If a market is missing from the raw output, set decision to "NOTHING" with appropriate reasoning
-    
-    Please structure this into the required format with decisions for all markets.
-    """
-    
-    model = LiteLLMModel(
-        model_id="gpt-4o-mini",
-        requests_per_minute=10,
-    )
-    
-    output = model.generate(
-        [ChatMessage(role="user", content=validation_prompt)],
-        response_format={
-            "type": "json_schema",
-            "json_schema": {
-                "name": "event_decisions",
-                "schema": EventDecisions.model_json_schema(),
-            },
-        },
-    )
-    
-    # Parse and validate the structured output
-    structured_data = json.loads(output.content)
-    validated_decisions = EventDecisions(**structured_data)
-    
-    # Ensure all markets are covered and closed markets are set to NOTHING
-    final_decisions = {}
-    for market_info in market_data:
-        market_id = market_info['id']
-        if market_id in validated_decisions.decisions:
-            decision_data = validated_decisions.decisions[market_id]
-            # Force NOTHING for closed markets
-            if market_info['is_closed']:
-                final_decisions[market_id] = {
-                    "decision": "NOTHING",
-                    "reasoning": f"Market is closed. Original reasoning: {decision_data.reasoning}"
-                }
-            else:
-                final_decisions[market_id] = {
-                    "decision": decision_data.decision,
-                    "reasoning": decision_data.reasoning
-                }
-        else:
-            # Market missing from decisions
-            final_decisions[market_id] = {
-                "decision": "NOTHING",
-                "reasoning": "No decision provided by agent" + (" - Market is closed" if market_info['is_closed'] else "")
-            }
-    
-    return {
-        "decisions": final_decisions,
-        "overall_reasoning": validated_decisions.overall_reasoning
-    }
-
-
-# visit_webpage_tool = VisitWebpageTool()
-# print(
-#     visit_webpage_tool.forward(
-#         "https://www.axios.com/2025/07/24/openai-gpt-5-august-2025"
-#     )
-# )
-
-
-def agent_invest_positions(
-    model_id: str,
-    markets: dict[str, Market],
-    prices_df: pd.DataFrame,
-    target_date: date,
-) -> dict:
-    """Let the agent decide on investment positions: 1 to buy, -1 to sell, 0 to do nothing"""
-    logger.info("Creating investment positions with agent...")
-    logger.debug(f"Target date: {target_date}, Available dates: {markets[list(markets.keys())[0]].prices.index}")
-    assert target_date in markets[list(markets.keys())[0]].prices.index
-
-    output_dir = (
-        OUTPUT_PATH
-        / f"smolagent_{model_id}".replace("/", "--")
-        / target_date.strftime("%Y-%m-%d")
-    )
-    os.makedirs(output_dir, exist_ok=True)
-    choices = {}
-    for question_id in prices_df.columns:
-        if (output_dir / f"{question_id}.json").exists():
-            logger.info(
-                f"Getting the result for market n°'{question_id}' for {model_id} on {target_date} from file."
-            )
-            response = json.load(open(output_dir / f"{question_id}.json"))
-            choice = response["choice"]
-        else:
-            logger.info(
-                f"No results found in {output_dir / f'{question_id}.json'}, building them new."
-            )
-            market = markets[question_id]
-            assert market.id == question_id
-            if np.isnan(prices_df.loc[target_date, question_id]):
-                continue
-            prices_str = (
-                prices_df.loc[:target_date, question_id]
-                .dropna()
-                .to_string(index=True, header=False)
-            )
-            full_question = textwrap.dedent(
-                f"""Let's say we are the {target_date.strftime("%B %d, %Y")}.
-                Please answer the below question by yes or no. But first, run a detailed analysis. You can search the web for information.
-                One good method for analyzing is to break down the question into sub-parts, like a tree, and assign probabilities to each sub-branch of the tree, to get a total probability of the question being true.
-                Here is the question:
-                {market.question}
-                More details:
-                {market.description}
-
-                Here are the latest rates for the 'yes' to that question (rates for 'yes' and 'no' sum to 1), to guide you:
-                {prices_str}
-
-                Invest in yes only if you think the yes is underrated, and invest in no only if you think that the yes is overrated.
-                What would you decide: buy yes, buy no, or do nothing?
-                """
-            )
-            if model_id.endswith("-deep-research"):
-                response = run_deep_research(
-                    model_id,
-                    full_question,
-                    cutoff_date=target_date,
-                )
-            elif model_id == "test_random":
-                response = RunResult(
-                    output=("yes" if np.random.random() < 0.3 else "nothing"),
-                    messages=[{"value": "ok here is the reasoning process"}],
-                    state={},
-                    token_usage=TokenUsage(0, 0),
-                    timing=Timing(0.0),
-                )
-            else:
-                response = run_smolagent(
-                    model_id,
-                    full_question,
-                    cutoff_date=target_date,
-                )
-                for message in response.messages:
-                    message["model_input_messages"] = "removed"  # Clean logs
-            choice = response.output
-            choices[question_id] = choice
-
-            with open(output_dir / f"{question_id}.json", "w") as f:
-                json.dump(
-                    {
-                        "question": market.question,
-                        "market_id": market.id,
-                        "choice": choice,
-                        "messages": response.messages,
-                    },
-                    f,
-                    default=str,
-                )
-    return choices
-
-
->>>>>>> 9ae96475
 def run_deep_research(
     model_id: str,
     question: str,
@@ -567,29 +291,18 @@
     )
 
 def launch_agent_investments(
-<<<<<<< HEAD
     models: list[ApiModel | str], 
     events: list[Event], 
     target_date: date | None = None,
     backward_mode: bool = False,
     date_output_path: Path | None = None
-=======
-    list_models: list[ApiModel | str], 
-    events: list[Event], 
-    target_date: date | None = None,
-    backward_mode: bool = False
->>>>>>> 9ae96475
 ) -> None:
     """
     Launch agent investments for events on a specific date.
     Runs each model sequentially (will be parallelized later).
     
     Args:
-<<<<<<< HEAD
         models: List of ApiModel objects or "test_random" string to run investments with
-=======
-        list_models: List of ApiModel objects or "test_random" string to run investments with
->>>>>>> 9ae96475
         events: List of events to analyze
         target_date: Date for backward compatibility (defaults to today)
         backward_mode: Whether running in backward compatibility mode
@@ -597,7 +310,6 @@
     if target_date is None:
         target_date = date.today()
     
-<<<<<<< HEAD
     logger.info(f"Running agent investments for {len(models)} models on {target_date}")
     logger.info(f"Processing {len(events)} events")
     
@@ -608,28 +320,12 @@
 
 
 def process_single_model(model: ApiModel | str, events: list[Event], target_date: date, backward_mode: bool, date_output_path: Path | None = None) -> ModelInvestmentResult:
-=======
-    logger.info(f"Running agent investments for {len(list_models)} models on {target_date}")
-    logger.info(f"Processing {len(events)} events")
-    
-    for model in list_models:
-        model_name = model.model_id if isinstance(model, ApiModel) else model
-        logger.info(f"Processing model: {model_name}")
-        process_single_model(model=model, events=events, target_date=target_date, backward_mode=backward_mode)
-
-
-def process_single_model(model: ApiModel | str, events: list[Event], target_date: date, backward_mode: bool) -> ModelInvestmentResult:
->>>>>>> 9ae96475
     """Process investments for all events for a specific model and save results."""
     event_results = []
     
     for event in events:
         logger.info(f"Processing event: {event.title}")
-<<<<<<< HEAD
         event_result = process_event_investment(model=model, event=event, target_date=target_date, backward_mode=backward_mode, date_output_path=date_output_path)
-=======
-        event_result = process_event_investment(model=model, event=event, target_date=target_date, backward_mode=backward_mode)
->>>>>>> 9ae96475
         event_results.append(event_result)
     
     model_id = model.model_id if isinstance(model, ApiModel) else model
@@ -642,7 +338,6 @@
     save_model_result(model_result, target_date)
     return model_result
 
-<<<<<<< HEAD
 
 def process_event_investment(model: ApiModel | str, event: Event, target_date: date, backward_mode: bool, date_output_path: Path | None = None) -> EventInvestmentResult:
     """Process investment decision for the selected market in an event."""
@@ -781,144 +476,6 @@
     )
 
 
-=======
-
-def process_event_investment(model: ApiModel | str, event: Event, target_date: date, backward_mode: bool) -> EventInvestmentResult:
-    """Process investment decisions for all markets in an event."""
-    logger.info(f"Processing event: {event.title} with {len(event.markets)} markets")
-    
-    # Prepare market data for all markets in the event
-    market_data = []
-    for market in event.markets:
-        if market.prices is None:
-            market.fill_prices(end_time=datetime.combine(target_date, datetime.min.time()))
-        
-        # Check if market is closed and get price data
-        if market.prices is not None and target_date in market.prices.index:
-            recent_prices = (
-                market.prices.loc[:target_date]
-                .dropna()
-                .to_string(index=True, header=False)
-            )
-            current_price = float(market.prices.loc[target_date])
-            is_closed = False
-        else:
-            # Market is closed - get all available historical prices
-            if market.prices is not None and len(market.prices) > 0:
-                recent_prices = (
-                    market.prices
-                    .dropna()
-                    .to_string(index=True, header=False)
-                )
-                current_price = float(market.prices.dropna().iloc[-1])
-            else:
-                recent_prices = "No price data available"
-                current_price = None
-            is_closed = True
-        
-        market_info = {
-            "id": market.id,
-            "question": market.question,
-            "description": market.description,
-            "recent_prices": recent_prices,
-            "current_price": current_price,
-            "is_closed": is_closed,
-            "price_outcome_name": market.price_outcome_name or "Unknown outcome"
-        }
-        market_data.append(market_info)
-    
-    # Create comprehensive question for all markets in the event
-    market_summaries = []
-    for i, market_info in enumerate(market_data, 1):
-        closed_status = " (MARKET CLOSED - NO BETTING ALLOWED)" if market_info['is_closed'] else ""
-        outcome_name = market_info['price_outcome_name']
-        summary = f"""
-Market {i} (ID: {market_info['id']}){closed_status}:
-Question: {market_info['question']}
-Description: {market_info['description']}
-Historical prices for "{outcome_name}":
-{market_info['recent_prices']}
-Last available price for "{outcome_name}": {market_info['current_price']}
-        """
-        market_summaries.append(summary)
-    
-    full_question = f"""
-Date: {target_date.strftime("%B %d, %Y")}
-
-Event: {event.title}
-Event Description: {event.description or "No description provided"}
-
-You are analyzing {len(event.markets)} markets within this event. Consider how these markets might be related and make informed investment decisions.
-
-Markets to analyze:
-{"".join(market_summaries)}
-
-For each market, decide whether to BUY (if the shown outcome is undervalued), SELL (if the shown outcome is overvalued), or do NOTHING (if fairly priced or uncertain).
-Note: The prices shown are specifically for the named outcome in each market. BUY means you think that outcome is more likely than the current price suggests.
-Consider market correlations within this event when making decisions.
-
-Use the final_market_decisions tool to provide your decisions with reasoning for each market.
-    """
-    
-    # Get agent decisions using smolagents
-    if isinstance(model, str) and model == "test_random":
-        # Generate random decisions for testing
-        decisions_dict = {}
-        for market_info in market_data:
-            choice = np.random.choice(["BUY", "SELL", "NOTHING"], p=[0.3, 0.3, 0.4])
-            decisions_dict[market_info['id']] = {
-                "decision": choice,
-                "reasoning": f"Random decision for testing market {market_info['id']}"
-            }
-        response_output = decisions_dict
-        token_usage = None
-        overall_reasoning = "Random decisions generated for testing purposes"
-    else:
-        response = run_smolagent_for_event(model, full_question, cutoff_date=target_date)
-        response_output = response.output
-        token_usage = response.token_usage._asdict() if response.token_usage else None
-        overall_reasoning = str(response.messages[-1]) if response.messages else "No overall reasoning provided"
-    
-    # Validate and structure the output using LiteLLM
-    structured_result = validate_event_decisions(response_output, market_data, target_date)
-    
-    # Create market decisions
-    market_decisions = []
-    for market_info in market_data:
-        market_id = market_info['id']
-        if market_id in structured_result['decisions']:
-            decision_data = structured_result['decisions'][market_id]
-            market_decision = MarketInvestmentDecision(
-                market_id=market_id,
-                market_question=market_info['question'],
-                decision=decision_data['decision'],
-                reasoning=decision_data.get('reasoning', 'No reasoning provided'),
-                market_price=market_info['current_price'],
-                is_closed=market_info['is_closed']
-            )
-        else:
-            # Fallback if market not in decisions
-            market_decision = MarketInvestmentDecision(
-                market_id=market_id,
-                market_question=market_info['question'],
-                decision="NOTHING",
-                reasoning="No decision provided by agent",
-                market_price=market_info['current_price'],
-                is_closed=market_info['is_closed']
-            )
-        market_decisions.append(market_decision)
-    
-    return EventInvestmentResult(
-        event_id=event.id,
-        event_title=event.title,
-        event_description=event.description,
-        market_decisions=market_decisions,
-        overall_reasoning=structured_result.get('overall_reasoning', overall_reasoning),
-        token_usage=token_usage
-    )
-
-
->>>>>>> 9ae96475
 def save_model_result(model_result: ModelInvestmentResult, target_date: date) -> None:
     """Save model investment result to file."""
     output_dir = OUTPUT_PATH / "investments" / target_date.strftime("%Y-%m-%d")
@@ -930,14 +487,4 @@
     with open(filepath, "w") as f:
         f.write(model_result.model_dump_json(indent=2))
     
-<<<<<<< HEAD
-    logger.info(f"Saved model result to {filepath}")
-=======
-    logger.info(f"Saved model result to {filepath}")
-if __name__ == "__main__":
-    run_smolagent(
-        "gpt-4.1",
-        "Will the S&P 500 close above 4,500 by the end of the year?",
-        datetime(2024, 6, 1),
-    )
->>>>>>> 9ae96475
+    logger.info(f"Saved model result to {filepath}")